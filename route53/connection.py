--- conflicted
+++ resolved
@@ -306,15 +306,7 @@
         #print(prettyprint_xml(root))
 
         e_change_info = root.find('./{*}ChangeInfo')
-<<<<<<< HEAD
-        if not e_change_info:
-            print 'raising error'
-            print 'm:', root.find('./{*}Message')
-            error = root.find('./{*}Error').find('./{*}Message').text
-            print 'e:', error
-=======
         if e_change_info is None:
             error = root.find('./{*}Error').find('./{*}Message').text
->>>>>>> 1afcf073
             raise Route53Error(error)
         return parse_change_info(e_change_info)